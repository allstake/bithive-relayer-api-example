<<<<<<< HEAD
import * as bitcoin from 'bitcoinjs-lib';

=======
>>>>>>> 94a62a02
import { config } from '../utils/config';
import { txUrl } from '../utils/helper';
import {
  stake,
  unstake,
  waitUntilStaked,
  waitUntilUnstaked,
  waitUntilWithdrawn,
  withdraw,
} from '../utils/relayer';
import { BitcoinSigner } from '../utils/signer';
<<<<<<< HEAD
=======
import { getBitcoinNetwork, txUrl } from '../utils/helper';
>>>>>>> 94a62a02

/**
 * Stake and unstake BTC with custom fee.
 *
 * Run with `pnpm start fee`
 */
export async function run() {
  // Initialize a Bitcoin signer
  const signer = BitcoinSigner.fromWif(config.privateKey, getBitcoinNetwork());
  // Get the public key and address
  const publicKey = signer.getPublicKey();
  const address = signer.getAddress();

  // Stake 0.00005 BTC with a custom fee of 400 sats
  console.log('Staking 0.00005 BTC...');
  const amount = 5000;
  const { txHash } = await stake(signer, publicKey, address, amount, {
    fee: 400,
  });
  await waitUntilStaked(publicKey, txHash);
  console.log('Staked BTC confirmed', txUrl(txHash));

  // Unstake the staked 0.00005 BTC
  console.log('Unstaking BTC...');
  await unstake(signer, publicKey, txHash);
  await waitUntilUnstaked(publicKey, txHash);
  console.log('Unstaked BTC confirmed');

  // Withdraw the unstaked BTC with a custom fee of 400 sats
  console.log('Withdrawing BTC...');
  const { txHash: withdrawalTxHash } = await withdraw(
    signer,
    publicKey,
    address,
    txHash,
    {
      fee: 400,
    },
  );
  await waitUntilWithdrawn(publicKey, txHash);
  console.log(
    'Withdrawn BTC confirmed. Withdrawal transaction:',
    txUrl(withdrawalTxHash),
  );
}<|MERGE_RESOLUTION|>--- conflicted
+++ resolved
@@ -1,10 +1,4 @@
-<<<<<<< HEAD
-import * as bitcoin from 'bitcoinjs-lib';
-
-=======
->>>>>>> 94a62a02
 import { config } from '../utils/config';
-import { txUrl } from '../utils/helper';
 import {
   stake,
   unstake,
@@ -14,10 +8,7 @@
   withdraw,
 } from '../utils/relayer';
 import { BitcoinSigner } from '../utils/signer';
-<<<<<<< HEAD
-=======
 import { getBitcoinNetwork, txUrl } from '../utils/helper';
->>>>>>> 94a62a02
 
 /**
  * Stake and unstake BTC with custom fee.
